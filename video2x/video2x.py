--- conflicted
+++ resolved
@@ -433,192 +433,4 @@
             ProcessingMode.INTERPOLATE,
             processes,
             (threshold, algorithm),
-<<<<<<< HEAD
-        )
-=======
-        )
-
-
-def parse_arguments() -> argparse.Namespace:
-    """
-    parse command line arguments
-
-    :rtype argparse.Namespace: command parsing results
-    """
-    parser = argparse.ArgumentParser(
-        prog="video2x",
-        formatter_class=argparse.ArgumentDefaultsHelpFormatter,
-    )
-    parser.add_argument(
-        "--version", help="show version information and exit", action="store_true"
-    )
-    parser.add_argument(
-        "-i",
-        "--input",
-        type=pathlib.Path,
-        help="input file/directory path",
-        required=True,
-    )
-    parser.add_argument(
-        "-o",
-        "--output",
-        type=pathlib.Path,
-        help="output file/directory path",
-        required=True,
-    )
-    parser.add_argument(
-        "-p", "--processes", type=int, help="number of processes to launch", default=1
-    )
-    parser.add_argument(
-        "-l",
-        "--loglevel",
-        choices=["trace", "debug", "info", "success", "warning", "error", "critical"],
-        default="info",
-    )
-
-    # upscaler arguments
-    action = parser.add_subparsers(
-        help="action to perform", dest="action", required=True
-    )
-
-    upscale = action.add_parser(
-        "upscale",
-        help="upscale a file",
-        formatter_class=argparse.ArgumentDefaultsHelpFormatter,
-        add_help=False,
-    )
-    upscale.add_argument(
-        "--help", action="help", help="show this help message and exit"
-    )
-    upscale.add_argument("-w", "--width", type=int, help="output width")
-    upscale.add_argument("-h", "--height", type=int, help="output height")
-    upscale.add_argument("-n", "--noise", type=int, help="denoise level", default=3)
-    upscale.add_argument(
-        "-a",
-        "--algorithm",
-        choices=UPSCALING_ALGORITHMS,
-        help="algorithm to use for upscaling",
-        default=UPSCALING_ALGORITHMS[0],
-    )
-    upscale.add_argument(
-        "-t",
-        "--threshold",
-        type=float,
-        help=(
-            "skip if the percent difference between two adjacent frames is below this"
-            " value; set to 0 to process all frames"
-        ),
-        default=0,
-    )
-
-    # interpolator arguments
-    interpolate = action.add_parser(
-        "interpolate",
-        help="interpolate frames for file",
-        formatter_class=argparse.ArgumentDefaultsHelpFormatter,
-        add_help=False,
-    )
-    interpolate.add_argument(
-        "--help", action="help", help="show this help message and exit"
-    )
-    interpolate.add_argument(
-        "-a",
-        "--algorithm",
-        choices=INTERPOLATION_ALGORITHMS,
-        help="algorithm to use for upscaling",
-        default=INTERPOLATION_ALGORITHMS[0],
-    )
-    interpolate.add_argument(
-        "-t",
-        "--threshold",
-        type=float,
-        help=(
-            "skip if the percent difference between two adjacent frames exceeds this"
-            " value; set to 100 to interpolate all frames"
-        ),
-        default=10,
-    )
-
-    return parser.parse_args()
-
-
-def main() -> int:
-    """
-    command line entrypoint for direct CLI invocation
-
-    :rtype int: 0 if completed successfully, else other int
-    """
-
-    try:
-        # display version and lawful informaition
-        if "--version" in sys.argv:
-            rich_print(LEGAL_INFO)
-            return 0
-
-        # parse command line arguments
-        args = parse_arguments()
-
-        # check input/output file paths
-        if not args.input.exists():
-            logger.critical(f"Cannot find input file: {args.input}")
-            return 1
-        if not args.input.is_file():
-            logger.critical("Input path is not a file")
-            return 1
-        if not args.output.parent.exists():
-            logger.critical(f"Output directory does not exist: {args.output.parent}")
-            return 1
-
-        # set logger level
-        if os.environ.get("LOGURU_LEVEL") is None:
-            os.environ["LOGURU_LEVEL"] = args.loglevel.upper()
-
-        # remove default handler
-        logger.remove()
-
-        # add new sink with custom handler
-        logger.add(sys.stderr, colorize=True, format=LOGURU_FORMAT)
-
-        # print package version and copyright notice
-        logger.opt(colors=True).info(f"<magenta>Video2X {__version__}</magenta>")
-        logger.opt(colors=True).info(
-            "<magenta>Copyright (C) 2018-2022 K4YT3X and contributors.</magenta>"
-        )
-
-        # initialize video2x object
-        video2x = Video2X()
-
-        if args.action == "upscale":
-            video2x.upscale(
-                args.input,
-                args.output,
-                args.width,
-                args.height,
-                args.noise,
-                args.processes,
-                args.threshold,
-                args.algorithm,
-            )
-
-        elif args.action == "interpolate":
-            video2x.interpolate(
-                args.input,
-                args.output,
-                args.processes,
-                args.threshold,
-                args.algorithm,
-            )
-
-    # don't print the traceback for manual terminations
-    except KeyboardInterrupt:
-        return 2
-
-    except Exception as error:
-        logger.exception(error)
-        return 1
-
-    # if no exceptions were produced
-    else:
-        logger.success("Processing completed successfully")
-        return 0
->>>>>>> d2361311
+        )